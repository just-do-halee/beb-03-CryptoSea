--- conflicted
+++ resolved
@@ -69,11 +69,7 @@
       gas: 250000,
     });
 
-<<<<<<< HEAD
     this.methods.setApprovalForAll(this.cryptoseaMarketContAddr, 1).call(); //해당 마켓에서 거래 가능하도록 승인
-=======
-    // this.methods.setApprovalForAll(this.cryptoseaMarketContAddr, "1").call(); //해당 마켓에서 거래 가능하도록 승인
->>>>>>> 70521f69
 
     return result;
   }
