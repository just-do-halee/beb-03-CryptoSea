--- conflicted
+++ resolved
@@ -6,11 +6,11 @@
 module.exports = class {
   constructor(
     provider,
-<<<<<<< HEAD
+
     cryptoseaContAddr = "0xe69E98dB440D890E6eB63CdC4aa34d8eacCB66aE"
-=======
-    cryptoseaContAddr = '0xc92ACbE91cB81719db4752e93a732c05a32bFfD6'
->>>>>>> 9d8e67bc
+
+  
+
   ) {
     this.utils = Web3.utils;
     this.provider = provider;
