--- conflicted
+++ resolved
@@ -122,7 +122,6 @@
   getLatestBlockNumber() {
     return this.eth.getBlockNumber();
   }
-<<<<<<< HEAD
 
   //NFT민트후에 마켓에 아이템 생성 (이벤트로 트랜잭션 로그에 기록 남겨주는 방식)
   async createMarketItem(tokenId, price, listingPrice) {
@@ -180,9 +179,6 @@
     }
   }
 };
-=======
-};
 
 //value:''  msg.value 
 //token price  
->>>>>>> c67ea1dc
