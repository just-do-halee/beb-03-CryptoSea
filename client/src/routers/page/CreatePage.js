--- conflicted
+++ resolved
@@ -4,7 +4,6 @@
 import { Button } from "@mui/material";
 import { useState, useEffect } from "react";
 import { gql, useMutation } from "@apollo/client";
-<<<<<<< HEAD
 
 import UploadDescription from "../../components/create/UploadDescription";
 import UploadImg from "../../components/create/UploadImg";
@@ -13,14 +12,7 @@
 import UploadAttributes from "../../components/create/UploadAttribues";
 import api from "../../web3/web3";
 import Footbar from "../../components/common/Footbar";
-=======
-import UploadImg from '../../components/create/UploadImg';
-import UploadName from '../../components/create/UploadName';
-import UploadAttributes from '../../components/create/UploadAttribues';
-import Footbar from '../../components/common/Footbar';
-import UploadDescription from '../../components/create/UploadDescription';
-import api from '../../web3/web3';
->>>>>>> ba1fbee2
+
 
 // 각 컴포넌트 안에서 받아온 데이터를 redux 로 상태저장하고 그걸 보내줌.
 
@@ -136,19 +128,6 @@
 
   // blockchain -> nft 발행
   // Server -> 트랜잭션 발행
-<<<<<<< HEAD
-  // const Hash_Query = gql`
-  //   mutation CreatePage($hash: String!) {
-  //     cacheNFT(txhash: $hash) {
-  //       ok {
-  //         url
-  //       }
-  //       error
-  //     }
-  //   }
-  // `;
-=======
->>>>>>> ba1fbee2
   const [getData, { loading, error, data }] = useMutation(Hash_Query);
   const sendTransaction = async (metaCid) => {
     try {
@@ -156,31 +135,7 @@
       window.alert("민팅 중입니다! 잠시만 기다려주세요!");
       const hash = result.transactionHash.slice(2);
       console.log(`transactionHash = ${hash}`);
-<<<<<<< HEAD
-      // const response = await getData({
-      //   variables: {
-      //     hash,
-      //   },
-      // });
-      // console.log(response);
-      // if (response.data.cacheNFT.ok.url !== "") {
-      //   window.alert("NFT 발행완료");
-      // } else {
-      window.alert("민팅에 실패했습니다.");
-      // }
-=======
-      const response = await getData({
-        variables: {
-          hash,
-        },
-      });
-      console.log(response);
-      if (response.data.cacheNFT.ok.url !== "") {
-        window.alert("NFT 발행완료");
-      } else {
-        window.alert("민팅에 실패했습니다.");
-      }
->>>>>>> ba1fbee2
+
     } catch (err) {
       console.log(err);
     }
