import styled from "styled-components";

<<<<<<< HEAD
import { useEffect, useState, useRef } from "react";
=======
// import Details from "./Details/Details.js"
import { useEffect, useState } from "react";
>>>>>>> ba1fbee2
import { Avatar, Button } from "@mui/material";
import AccountBalanceWalletIcon from "@mui/icons-material/AccountBalanceWallet";
import StyledInput from "./common/StyledInput";
import { useDispatch } from "react-redux";
import { Link, useNavigate } from "react-router-dom";
import getAccount from "../Controller/getAccount";
import connectWallet from "../Controller/ConnectWallet";
import disConnectWallet from "../Controller/disConnectWallet";
import { logIn, logOut } from "../redux/account/accountSlice";
<<<<<<< HEAD

=======
import { useLazyQuery } from "@apollo/client";
import gql from "graphql-tag";
>>>>>>> ba1fbee2

const NavbarContainer = styled.nav`
  width: 1300px;
  margin: 0 auto;
  display: flex;
  justify-content: space-between;
  align-items: center;
  /* background-color: #dcf5fc; */
  /* border: 1px solid black; */
  margin-top: 30px;
  margin-bottom: 30px;
  img {
    width: 200px;
    /* border: 1px solid black; */
  }
  .search-bar {
    width: 600px;
    display: flex;
    justify-content: center;

  }
  li {
    font-weight: bold;
  }

  ul {
    width: 400px;
    display: flex;
    justify-content: space-around;
    align-items: center;
    /* border: 1px solid black; */
    display: flex;
    justify-content: space-between;
  }


  li {
    font-size: 17px;
    font-weight: bold;

  .log-out {
    cursor: pointer;
  }
`;

const SearchInput = styled(StyledInput)`
  width: 500px;
  font-size: 15px;
`;
const Logo = styled.img.attrs({
  src: "https://media.discordapp.net/attachments/961785188399087616/963737072219349003/logo-removebg-preview_1.png",
})`
  width: 300px;
  height: 75px;
  cursor: pointer;
`;

//NavBar 반응형 구현!!!!!

const Navbar = (props) => {
  // const { setIsSearch, setSearchItem, searchItem } = props;
  const dispatch = useDispatch();

  const [accounts, setAccounts] = useState("");

  const [keyword, setKeyword] = useState("");

  const navigate = useNavigate();
  const inputRef = useRef(null);

  const searchHandler = () => {
    if (inputRef.current) {
      navigate(`/search/${inputRef.current.value}`)
    }
  }

  useEffect(() => {
    if (accounts === "") {
      dispatch(logOut);
    } else {
      dispatch(logIn(accounts));
    }
  }, [accounts]);

<<<<<<< HEAD
=======
  const onSubmit = (data) => {
    setIsSearch(true);
    setSearchItem(data.search);
  };

>>>>>>> ba1fbee2
  return (
    <NavbarContainer>

      <Link to="/"><Logo /></Link>

      <div className="search-bar">
<<<<<<< HEAD
        <SearchInput
          ref={inputRef}
          type="search"
          placeholder="Search items,collections,and accounts"
          value={keyword}
          onChange={({ target: { value } = {} }) => setKeyword(value)}
        />
        <Button onClick={searchHandler}>Search</Button>
=======
        <form onSubmit={handleSubmit(onSubmit)}>
          <SearchInput
            type="search"

            placeholder="Search items,collections,and accounts"
            {...register("search")}

          />
          <Button type="submit">검색</Button>
        </form>
>>>>>>> ba1fbee2
      </div>
      <ul>
        <li>
          <Link to="/explore">Explore</Link>
        </li>
        <li>
          <Link to="/create">Create</Link>
        </li>
        <li>
          {accounts !== "" ? (
            <Link to="/myAccounts">
              <Avatar sx={{ bgcolor: "#caf1fa" }}>L</Avatar>
            </Link>
          ) : (
            <Avatar></Avatar>
          )}
        </li>
        <li>
          {accounts === "" ? (
            <AccountBalanceWalletIcon
              color="action"
              fontSize="large"
              onClick={() => connectWallet(getAccount(setAccounts))}
            />
          ) : (
            <div
              className="log-out"
              onClick={() => disConnectWallet(setAccounts)}
            >
              Log Out
            </div>
          )}
        </li>
      </ul >
    </NavbarContainer >
  );
};

export default Navbar;<|MERGE_RESOLUTION|>--- conflicted
+++ resolved
@@ -1,11 +1,5 @@
 import styled from "styled-components";
-
-<<<<<<< HEAD
 import { useEffect, useState, useRef } from "react";
-=======
-// import Details from "./Details/Details.js"
-import { useEffect, useState } from "react";
->>>>>>> ba1fbee2
 import { Avatar, Button } from "@mui/material";
 import AccountBalanceWalletIcon from "@mui/icons-material/AccountBalanceWallet";
 import StyledInput from "./common/StyledInput";
@@ -15,12 +9,8 @@
 import connectWallet from "../Controller/ConnectWallet";
 import disConnectWallet from "../Controller/disConnectWallet";
 import { logIn, logOut } from "../redux/account/accountSlice";
-<<<<<<< HEAD
-
-=======
 import { useLazyQuery } from "@apollo/client";
 import gql from "graphql-tag";
->>>>>>> ba1fbee2
 
 const NavbarContainer = styled.nav`
   width: 1300px;
@@ -105,21 +95,13 @@
     }
   }, [accounts]);
 
-<<<<<<< HEAD
-=======
-  const onSubmit = (data) => {
-    setIsSearch(true);
-    setSearchItem(data.search);
-  };
 
->>>>>>> ba1fbee2
   return (
     <NavbarContainer>
 
       <Link to="/"><Logo /></Link>
 
       <div className="search-bar">
-<<<<<<< HEAD
         <SearchInput
           ref={inputRef}
           type="search"
@@ -128,18 +110,6 @@
           onChange={({ target: { value } = {} }) => setKeyword(value)}
         />
         <Button onClick={searchHandler}>Search</Button>
-=======
-        <form onSubmit={handleSubmit(onSubmit)}>
-          <SearchInput
-            type="search"
-
-            placeholder="Search items,collections,and accounts"
-            {...register("search")}
-
-          />
-          <Button type="submit">검색</Button>
-        </form>
->>>>>>> ba1fbee2
       </div>
       <ul>
         <li>
